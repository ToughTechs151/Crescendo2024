package frc.sim;

import edu.wpi.first.math.util.Units;
import frc.robot.Constants.ArmConstants;
import frc.robot.Constants.ClimberConstants;

/** Constants utility class for the arm simulation. */
public final class Constants {

  private Constants() {
    throw new IllegalStateException("Utility class");
  }

  /** Arm simulation constants. */
  public static final class ArmSim {
    private ArmSim() {
      throw new IllegalStateException("ArmSim Utility Class");
    }

    public static final double ARM_REDUCTION = ArmConstants.GEAR_RATIO;
    public static final double ARM_MASS_KG = 8.0;
    public static final double ARM_LENGTH_INCHES = 20;
    public static final double ARM_LENGTH_METERS = Units.inchesToMeters(ARM_LENGTH_INCHES);
    public static final double START_ANGLE_RADS = ArmConstants.MAX_ANGLE_RADS;
    public static final int ENCODER_PRR =
        4096; // Only used to simulate noise in position measurement
    public static final double ENCODER_DISTANCE_PER_PULSE =
        2.0 * Math.PI / ENCODER_PRR / ArmConstants.GEAR_RATIO;
  }

  /** Drivetrain simulation constants. */
  public static final class DriveSimConstants {
    private DriveSimConstants() {
      throw new IllegalStateException("DriveSim Utility Class");
    }

    public static final int NUM_MOTORS = 2;
    public static final double KV_LINEAR = 2.0;
    public static final double KA_LINEAR = 0.2;
    public static final double KV_ANGULAR = 3.0;
    public static final double KA_ANGULAR = 0.3;
    // Gain to apply to voltage command to get realistic current (0-1)
    public static final double VOLT_SCALE_FACTOR = 0.7;
  }

  /** Elevator simulation constants. */
  public static final class ElevatorSimConstants {
    private ElevatorSimConstants() {
      throw new IllegalStateException("ElevatorSimConstants Utility Class");
    }

<<<<<<< HEAD
    public static final double ELEVATOR_REDUCTION = 1 / ClimberConstants.GEAR_RATIO;
=======
    public static final double ELEVATOR_REDUCTION = ElevatorConstants.GEAR_RATIO;
>>>>>>> 451a05cc
    public static final double ELEVATOR_DRUM_RADIUS = Units.inchesToMeters(2.0);
    public static final double CARRIAGE_MASS = 4.0; // kg
  }

  public static final double POUND_IN2_TO_KG_METERS2 =
      Units.lbsToKilograms(1) * Math.pow(Units.inchesToMeters(1), 2);

  /** Launcher simulation constants. */
  public static final class IntakeSimConstants {
    private IntakeSimConstants() {
      throw new IllegalStateException("IntakeLauncherSimConstants Utility Class");
    }

    public static final double INTAKE_MOI_IN_LBS2 = 1.0;
    public static final double INTAKE_MOI_KG_METERS2 = INTAKE_MOI_IN_LBS2 * POUND_IN2_TO_KG_METERS2;
  }

  /** Launcher simulation constants. */
  public static final class LauncherSimConstants {
    private LauncherSimConstants() {
      throw new IllegalStateException("IntakeLauncherSimConstants Utility Class");
    }

    public static final double LAUNCHER_MOI_IN_LBS2 = 4.5;
    public static final double LAUNCHER_MOI_KG_METERS2 =
        LAUNCHER_MOI_IN_LBS2 * POUND_IN2_TO_KG_METERS2;
  }
}<|MERGE_RESOLUTION|>--- conflicted
+++ resolved
@@ -44,17 +44,13 @@
   }
 
   /** Elevator simulation constants. */
-  public static final class ElevatorSimConstants {
-    private ElevatorSimConstants() {
-      throw new IllegalStateException("ElevatorSimConstants Utility Class");
+  public static final class ClimberSimConstants {
+    private ClimberSimConstants() {
+      throw new IllegalStateException("ClimberSimConstants Utility Class");
     }
 
-<<<<<<< HEAD
-    public static final double ELEVATOR_REDUCTION = 1 / ClimberConstants.GEAR_RATIO;
-=======
-    public static final double ELEVATOR_REDUCTION = ElevatorConstants.GEAR_RATIO;
->>>>>>> 451a05cc
-    public static final double ELEVATOR_DRUM_RADIUS = Units.inchesToMeters(2.0);
+    public static final double CLIMBER_REDUCTION = ClimberConstants.GEAR_RATIO;
+    public static final double CLIMBER_DRUM_RADIUS = Units.inchesToMeters(2.0);
     public static final double CARRIAGE_MASS = 4.0; // kg
   }
 
