--- conflicted
+++ resolved
@@ -24,12 +24,8 @@
 import frc.robot.subsystems.ArmSubsystem;
 import frc.robot.subsystems.ClimberSubsystem;
 import frc.robot.subsystems.DriveSubsystem;
-<<<<<<< HEAD
-=======
-import frc.robot.subsystems.ElevatorSubsystem;
 import frc.robot.subsystems.IntakeSubsystem;
 import frc.robot.subsystems.LauncherSubsystem;
->>>>>>> 451a05cc
 import java.util.Map;
 
 /** The DataLogging class contains all the logic for using telemetry. */
@@ -169,13 +165,9 @@
 
     drive = robotContainer.getDriveSubsystem();
     ArmSubsystem arm = robotContainer.getArmSubsystem();
-<<<<<<< HEAD
     ClimberSubsystem elevator = robotContainer.getElevatorSubsystem();
-=======
-    ElevatorSubsystem elevator = robotContainer.getElevatorSubsystem();
     IntakeSubsystem intake = robotContainer.getIntakeSubsystem();
     LauncherSubsystem launcher = robotContainer.getLauncherSubsystem();
->>>>>>> 451a05cc
 
     // Add widgets to the Commands tab
     sbCommandsTab.add(CommandScheduler.getInstance()).withSize(3, 2);
