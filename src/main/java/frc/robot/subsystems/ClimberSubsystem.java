--- conflicted
+++ resolved
@@ -247,15 +247,8 @@
     SmartDashboard.putNumber("Climber Right Voltage", leftVoltageCommand);
     SmartDashboard.putNumber("Climber Left Current", motorLeft.getOutputCurrent());
     SmartDashboard.putNumber("Climber Right Current", motorRight.getOutputCurrent());
-<<<<<<< HEAD
     SmartDashboard.putNumber("Climber Left Temp", motorLeft.getMotorTemperature());
     SmartDashboard.putNumber("Climber Right Temp", motorRight.getMotorTemperature());
-    SmartDashboard.putNumber("Climber Left Feedforward", leftFeedforward);
-    SmartDashboard.putNumber("Climber Right Feedforward", rightFeedforward);
-    SmartDashboard.putNumber("Climber Left PID output", leftPidOutput);
-    SmartDashboard.putNumber("Climber Right PID output", rightPidOutput);
-=======
->>>>>>> 59a211b7
     SmartDashboard.putNumber("Climber Left SetPt Pos", leftSetpoint.position);
     SmartDashboard.putNumber("Climber Right SetPt Pos", rightSetpoint.position);
 
