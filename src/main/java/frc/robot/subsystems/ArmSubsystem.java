--- conflicted
+++ resolved
@@ -194,18 +194,11 @@
     SmartDashboard.putNumber("Arm Angle", Units.radiansToDegrees(getMeasurement()));
     SmartDashboard.putNumber("Arm Voltage", voltageCommand);
     SmartDashboard.putNumber("Arm Current", motor.getOutputCurrent());
-<<<<<<< HEAD
     SmartDashboard.putNumber("Arm Temp", motor.getMotorTemperature());
-    SmartDashboard.putNumber("Arm Feedforward", newFeedforward);
-    SmartDashboard.putNumber("Arm PID output", output);
-=======
->>>>>>> 59a211b7
     SmartDashboard.putNumber("Arm SetPt Pos", Units.radiansToDegrees(setpoint.position));
 
     if (Constants.SD_SHOW_ARM_EXTENDED_LOGGING_DATA) {
       SmartDashboard.putNumber("Arm Feedforward", newFeedforward);
-      SmartDashboard.putNumber(
-          "Arm Goal", Units.radiansToDegrees(armController.getGoal().position));
       SmartDashboard.putNumber("Arm PID output", output);
       SmartDashboard.putNumber("Arm SetPt Vel", Units.radiansToDegrees(setpoint.velocity));
       SmartDashboard.putNumber("Arm Velocity", Units.radiansToDegrees(encoder.getVelocity()));
