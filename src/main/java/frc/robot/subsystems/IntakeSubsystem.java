--- conflicted
+++ resolved
@@ -328,12 +328,8 @@
 
     // Read the motor speed set point and thresholds for detecting a loaded note
     setSpeed = IntakeConstants.INTAKE_SET_POINT_RPM.getValue();
-<<<<<<< HEAD
-    setSpeed = 3600;
-=======
     speedThreshold = IntakeConstants.INTAKE_SPEED_THRESHOLD_RPM.getValue();
     currentThreshold = IntakeConstants.INTAKE_CURRENT_THRESHOLD_AMPS.getValue();
->>>>>>> 310ed21b
 
     // Read Preferences for PID controller
     intakeController.setP(IntakeConstants.INTAKE_KP.getValue());
