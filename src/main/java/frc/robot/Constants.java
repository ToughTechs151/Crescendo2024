// Copyright (c) FIRST and other WPILib contributors.
// Open Source Software; you can modify and/or share it under the terms of
// the WPILib BSD license file in the root directory of this project.

package frc.robot;

import edu.wpi.first.math.kinematics.DifferentialDriveKinematics;
import edu.wpi.first.math.util.Units;
import frc.robot.RobotPreferences.PreferenceKeyValue;

/**
 * The Constants class provides a convenient place for teams to hold robot-wide numerical or boolean
 * constants. This class should not be used for any other purpose. All constants should be declared
 * globally (i.e. public static). Do not put anything functional in this class.
 *
 * <p>It is advised to statically import this class (or one of its inner classes) wherever the
 * constants are needed, to reduce verbosity.
 */
public final class Constants {

  private Constants() {
    throw new IllegalStateException("Utility class");
  }

  // Run time options

  // Set to true to log Joystick data. To false otherwise.
  public static final boolean LOG_JOYSTICK_DATA = true;

  // Set to true to send telemetry data to Live Window. To false
  // to disable it.
  public static final boolean LW_TELEMETRY_ENABLE = false;

  public static final boolean LOOP_TIMING_LOG = false;

  // Set to true to log each frame of command execution. To false to disable.
  public static final boolean COMMAND_EXECUTE_LOG = false;

  // Camera ID
  public static final int CAMERA_0 = 0;
  public static final int CAMERA_1 = 1;

<<<<<<< HEAD
  // Blinkin
  public static final int BLINKIN_PORT = 0;

=======
>>>>>>> 42d877a5
  /** Constants used for the Drive subsystem. */
  public static final class DriveConstants {

    private DriveConstants() {
      throw new IllegalStateException("DriveConstants Utility class");
    }

    // Motor Ports
    public static final int FRONT_LEFT_MOTOR_PORT = 2;
    public static final int REAR_LEFT_MOTOR_PORT = 3;
    public static final int FRONT_RIGHT_MOTOR_PORT = 5;
    public static final int REAR_RIGHT_MOTOR_PORT = 4;

    // Distance between centers of right and left wheels on robot
    public static final double TRACK_WIDTH_METERS = Units.inchesToMeters(22);
    public static final DifferentialDriveKinematics kDriveKinematics =
        new DifferentialDriveKinematics(TRACK_WIDTH_METERS);

    public static final double GEAR_RATIO = 8.45;
    public static final double WHEEL_DIAMETER_METERS = 0.15;
    public static final double ENCODER_DISTANCE_METERS_PER_REV =
        // Assumes the encoders are directly mounted on the wheel shafts
        (WHEEL_DIAMETER_METERS * Math.PI) / GEAR_RATIO;
    public static final double ENCODER_VELOCITY_CONVERSION =
        (WHEEL_DIAMETER_METERS * Math.PI) / (GEAR_RATIO * 60);

    // Starting field pose (position and heading) for odometry which tracks movements from this
    // position. The pose is applied at initialization and can be set back to this position
    // using the Reset Start Pose button on the Shuffleboard driver tab. This position also
    // is the start for trajectories.
    public static final double START_XPOS_METERS = 1.35;
    public static final double START_YPOS_METERS = 5.5;
    public static final double START_HEADING_RADIANS = Units.degreesToRadians(0.0);

    public static final boolean SQUARE_INPUTS = true;
    public static final boolean ENABLE_BRAKE = false;
    public static final double DEADBAND = 0.05;

    // Constants tunable through preferences
    public static final PreferenceKeyValue DRIVE_TURN_FACTOR =
        new PreferenceKeyValue("DriveTurnFactor", 0.7);
    public static final PreferenceKeyValue DRIVE_SLEW_SPEED =
        new PreferenceKeyValue("DriveSlewSpeed", 2.0);
    public static final PreferenceKeyValue DRIVE_SLEW_TURN =
        new PreferenceKeyValue("DriveSlewTurn", 5.0);
    public static final PreferenceKeyValue DRIVE_NORMAL_SPEED =
        new PreferenceKeyValue("DriveNormalSpeed", 1.0);
    public static final PreferenceKeyValue DRIVE_CRAWL_SPEED =
        new PreferenceKeyValue("DriveCrawlSpeed", 0.3);

    private static final PreferenceKeyValue[] DRIVE_PREFERENCES = {
      DRIVE_TURN_FACTOR, DRIVE_SLEW_SPEED, DRIVE_SLEW_TURN, DRIVE_NORMAL_SPEED, DRIVE_CRAWL_SPEED
    };

    public static PreferenceKeyValue[] getDrivePreferences() {
      return DRIVE_PREFERENCES;
    }
  }

  /** Constants used for the Arm subsystem. */
  public static final class ArmConstants {

    private ArmConstants() {
      throw new IllegalStateException("ArmConstants Utility Class");
    }

    public static final int MOTOR_PORT = 6;
    public static final int BEAM_BREAKER_PORT = 0;

    // Constants tunable through preferences
    public static final PreferenceKeyValue ARM_KP = new PreferenceKeyValue("ArmKP", 6.0);
    public static final PreferenceKeyValue ARM_KS = new PreferenceKeyValue("ArmKS", 0.2);
    public static final PreferenceKeyValue ARM_KG = new PreferenceKeyValue("ArmKG", 0.1);
    public static final PreferenceKeyValue ARM_KV_VOLTS_PER_RAD_PER_SEC =
        new PreferenceKeyValue("ArmKV", 2.0);
    public static final PreferenceKeyValue ARM_MAX_VELOCITY_RAD_PER_SEC =
        new PreferenceKeyValue("ArmVelocityMax", Units.degreesToRadians(90));
    public static final PreferenceKeyValue ARM_MAX_ACCELERATION_RAD_PER_SEC2 =
        new PreferenceKeyValue("ArmAccelerationMax", Units.degreesToRadians(360));

    private static final PreferenceKeyValue[] ARM_PREFERENCES = {
      ARM_KP,
      ARM_KS,
      ARM_KG,
      ARM_KV_VOLTS_PER_RAD_PER_SEC,
      ARM_MAX_VELOCITY_RAD_PER_SEC,
      ARM_MAX_ACCELERATION_RAD_PER_SEC2
    };

    public static PreferenceKeyValue[] getArmPreferences() {
      return ARM_PREFERENCES;
    }

    public static final double GEAR_RATIO = 100;
    public static final double ARM_RAD_PER_ENCODER_ROTATION = 2.0 * Math.PI / GEAR_RATIO;
    public static final double RPM_TO_RAD_PER_SEC = ARM_RAD_PER_ENCODER_ROTATION / 60;

    // Arm positions.  Horizontal = 0 radians. Assume arm starts at lowest (rest) position
    public static final double ARM_FORWARD_POSITION_RADS = Units.degreesToRadians(-10.0);
    public static final double ARM_BACK_POSITION_RADS = Units.degreesToRadians(170.0);
    public static final double MIN_ANGLE_RADS = Units.degreesToRadians(-18.0);
    public static final double MAX_ANGLE_RADS = Units.degreesToRadians(180.0);
    public static final double ARM_OFFSET_RADS = MAX_ANGLE_RADS;
    public static final double POS_INCREMENT = Units.degreesToRadians(2.0); // For small adjustments
    public static final double POSITION_TOLERANCE = Units.degreesToRadians(4.0);
    public static final double VELOCITY_TOLERANCE = Units.degreesToRadians(10.0);
  }

  /** Constants used for the Launcher subsystem. */
  public static final class IntakeConstants {

    private IntakeConstants() {
      throw new IllegalStateException("IntakeConstants Utility Class");
    }

    public static final int INTAKE_MOTOR_PORT = 7;

    // TO DO - update these constants for the real design
    // Constants tunable through preferences
    public static final PreferenceKeyValue INTAKE_KP = new PreferenceKeyValue("IntakeKP", 0.006);
    public static final PreferenceKeyValue INTAKE_KS_VOLTS =
        new PreferenceKeyValue("IntakeKS", 0.0);
    public static final PreferenceKeyValue INTAKE_KV_VOLTS_PER_RPM =
        new PreferenceKeyValue("IntakeKV", 0.025);
    public static final PreferenceKeyValue INTAKE_KA_VOLTS_PER_RPM2 =
        new PreferenceKeyValue("IntakeKA", 0.0);

    public static final PreferenceKeyValue INTAKE_SET_POINT_FORWARD_RPM =
        new PreferenceKeyValue("IntakeForwardRPM", 300.0);
    public static final PreferenceKeyValue INTAKE_SET_POINT_REVERSE_RPM =
        new PreferenceKeyValue("IntakeReverseRPM", -400.0);
    public static final PreferenceKeyValue INTAKE_SPEED_THRESHOLD_RPM =
        new PreferenceKeyValue("IntakeThresholdRPM", 300.0);
    public static final PreferenceKeyValue INTAKE_CURRENT_THRESHOLD_AMPS =
        new PreferenceKeyValue("IntakeThresholdAmps", 8.0);

    private static final PreferenceKeyValue[] INTAKE_PREFERENCES = {
      INTAKE_KP,
      INTAKE_KS_VOLTS,
      INTAKE_KV_VOLTS_PER_RPM,
      INTAKE_KA_VOLTS_PER_RPM2,
      INTAKE_SET_POINT_FORWARD_RPM,
      INTAKE_SET_POINT_REVERSE_RPM,
      INTAKE_SPEED_THRESHOLD_RPM,
      INTAKE_CURRENT_THRESHOLD_AMPS
    };

    public static PreferenceKeyValue[] getIntakePreferences() {
      return INTAKE_PREFERENCES;
    }

    public static final double INTAKE_GEAR_RATIO =
        12.0; // Ratio of motor rotations to output rotations
    public static final double INTAKE_ROTATIONS_PER_ENCODER_ROTATION = 1.0 / INTAKE_GEAR_RATIO;
    public static final double INTAKE_TOLERANCE_RPM = 20;
  }

  /** Constants used for the Launcher subsystem. */
  public static final class LauncherConstants {

    private LauncherConstants() {
      throw new IllegalStateException("LauncherConstants Utility Class");
    }

    public static final int TOP_RIGHT_LAUNCHER_MOTOR_PORT = 12;
    public static final int TOP_LEFT_LAUNCHER_MOTOR_PORT = 13;
    public static final int BOTTOM_RIGHT_LAUNCHER_MOTOR_PORT = 10;
    public static final int BOTTOM_LEFT_LAUNCHER_MOTOR_PORT = 11;

    // TO DO - update these constants for the real design
    // Constants tunable through preferences
    public static final PreferenceKeyValue LAUNCHER_SLEW_VOLTS_PER_SEC =
        new PreferenceKeyValue("LauncherSlew", 12.0);
    public static final PreferenceKeyValue LAUNCHER_KP =
        new PreferenceKeyValue("LauncherKP", 0.001);
    public static final PreferenceKeyValue LAUNCHER_KS_VOLTS =
        new PreferenceKeyValue("LauncherKS", 0.0);
    public static final PreferenceKeyValue LAUNCHER_KV_VOLTS_PER_RPM =
        new PreferenceKeyValue("LauncherKV", 0.002);
    public static final PreferenceKeyValue LAUNCHER_KA_VOLTS_PER_RPM2 =
        new PreferenceKeyValue("LauncherKA", 0.0);

    private static final PreferenceKeyValue[] LAUNCHER_PREFERENCES = {
      LAUNCHER_SLEW_VOLTS_PER_SEC,
      LAUNCHER_KP,
      LAUNCHER_KS_VOLTS,
      LAUNCHER_KV_VOLTS_PER_RPM,
      LAUNCHER_KA_VOLTS_PER_RPM2
    };

    public static PreferenceKeyValue[] getLauncherPreferences() {
      return LAUNCHER_PREFERENCES;
    }

    public static final double LAUNCHER_GEAR_RATIO =
        1.0; // Ratio of motor rotations to output rotations
    public static final double LAUNCHER_ROTATIONS_PER_ENCODER_ROTATION = 1.0 / LAUNCHER_GEAR_RATIO;
    public static final double LAUNCHER_TOLERANCE_RPM = 400;
    public static final double LAUNCHER_TOLERANCE_RPM_AMP = 100;
    public static final double LAUNCHER_TOP_SPEED = 5300;
    public static final double LAUNCHER_BOTTOM_SPEED = 4000;
    public static final double LAUNCHER_TOP_SPEED_AMP = 650;
    public static final double LAUNCHER_BOTTOM_SPEED_AMP = 650;
  }

  /** Constants used for the Climber subsystem. */
  public static final class ClimberConstants {

    private ClimberConstants() {
      throw new IllegalStateException("ClimberConstants Utility Class");
    }

    public static final int LEFT_MOTOR_PORT = 8;
    public static final int RIGHT_MOTOR_PORT = 9;

    // TO DO - update these constants for the real design
    // Constants tunable through preferences
    public static final PreferenceKeyValue CLIMBER_KP = new PreferenceKeyValue("ClimberKP", 15.0);
    public static final PreferenceKeyValue CLIMBER_KS = new PreferenceKeyValue("ClimberKS", 0.1);
    public static final PreferenceKeyValue CLIMBER_KG = new PreferenceKeyValue("ClimberKG", 0.55);
    public static final PreferenceKeyValue CLIMBER_KV_VOLTS_PER_METER_PER_SEC =
        new PreferenceKeyValue("ClimberKV", 12.0);
    public static final PreferenceKeyValue CLIMBER_MAX_VELOCITY_METERS_PER_SEC =
        new PreferenceKeyValue("ClimberVelocityMax", 0.2);
    public static final PreferenceKeyValue CLIMBER_MAX_ACCELERATION_METERS_PER_SEC2 =
        new PreferenceKeyValue("ClimberAccelerationMax", 0.5);

    private static final PreferenceKeyValue[] CLIMBER_PREFERENCES = {
      CLIMBER_KP,
      CLIMBER_KS,
      CLIMBER_KG,
      CLIMBER_KV_VOLTS_PER_METER_PER_SEC,
      CLIMBER_MAX_VELOCITY_METERS_PER_SEC,
      CLIMBER_MAX_ACCELERATION_METERS_PER_SEC2
    };

    public static PreferenceKeyValue[] getClimberPreferences() {
      return CLIMBER_PREFERENCES;
    }

    public static final double GEAR_RATIO = 32.0; // 16:1 transmission and 2:1 pulley
    public static final double SPOOL_RADIUS_METERS = Units.inchesToMeters(1.1);
    public static final double CLIMBER_METERS_PER_ENCODER_ROTATION =
        2.0 * Math.PI * SPOOL_RADIUS_METERS / GEAR_RATIO;
    public static final double RPM_TO_METERS_PER_SEC = CLIMBER_METERS_PER_ENCODER_ROTATION / 60;
    public static final double CLIMBER_RETRACT_POSITION_METERS = 0.378;
    public static final double CLIMBER_EXTEND_POSITION_METERS = 0.0;
    public static final double CLIMBER_OFFSET_RADS = 0.0;

    // Encoder is reset to measure 0 at the top, so minimum pull is 0.
    public static final double CLIMBER_MIN_PULL_METERS = 0.0;
    public static final double CLIMBER_MAX_PULL_METERS = 0.5;

    public static final double POSITION_TOLERANCE_METERS = 0.03;
    public static final double VELOCITY_TOLERANCE_METERS = 0.01;
  }

  /** Constants used for assigning operator input. */
  public static final class OIConstants {

    private OIConstants() {
      throw new IllegalStateException("OIConstants Utility Class");
    }

    public static final int DRIVER_CONTROLLER_PORT = 0;
    public static final int OPERATOR_CONTROLLER_PORT = 1;
  }
}<|MERGE_RESOLUTION|>--- conflicted
+++ resolved
@@ -40,12 +40,9 @@
   public static final int CAMERA_0 = 0;
   public static final int CAMERA_1 = 1;
 
-<<<<<<< HEAD
   // Blinkin
   public static final int BLINKIN_PORT = 0;
 
-=======
->>>>>>> 42d877a5
   /** Constants used for the Drive subsystem. */
   public static final class DriveConstants {
 
