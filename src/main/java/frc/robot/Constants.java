--- conflicted
+++ resolved
@@ -21,26 +21,6 @@
   private Constants() {
     throw new IllegalStateException("Utility class");
   }
-
-  // Joystick Axes
-  public static final int LEFT_X = 0;
-  public static final int LEFT_Y = 1;
-  public static final int LEFT_TRIGGER = 2;
-  public static final int RIGHT_TRIGGER = 3;
-  public static final int RIGHT_X = 4;
-  public static final int RIGHT_Y = 5;
-
-  // Joystick Buttons
-  public static final int JS_A = 1;
-  public static final int JS_B = 2;
-  public static final int JS_X = 3;
-  public static final int JS_Y = 4;
-  public static final int JS_LB = 5;
-  public static final int JS_RB = 6;
-  public static final int JS_BACK = 7;
-  public static final int JS_START = 8;
-  public static final int JS_L_STICK = 9;
-  public static final int JS_R_STICK = 10;
 
   // Run time options
 
@@ -149,7 +129,7 @@
       throw new IllegalStateException("IntakeConstants Utility Class");
     }
 
-    public static final int INTAKE_MOTOR_PORT = 8;
+    public static final int INTAKE_MOTOR_PORT = 7;
     public static final double INTAKE_GEAR_RATIO =
         1.0; // Ratio of motor rotations to output rotations
     public static final double INTAKE_COMMAND_VOLTS = 12.0;
@@ -162,7 +142,7 @@
       throw new IllegalStateException("LauncherConstants Utility Class");
     }
 
-    public static final int LAUNCHER_MOTOR_PORT = 9;
+    public static final int LAUNCHER_MOTOR_PORT = 10;
 
     // These are fake gains; in actuality these must be determined individually for each robot
     // Constants tunable through preferences
@@ -190,7 +170,7 @@
     public static final double LAUNCHER_FULL_SPEED = 600;
   }
 
-  /** Constants used for the Elevator subsystem. */
+  /** Constants used for the Climber subsystem. */
   public static final class ClimberConstants {
 
     private ClimberConstants() {
@@ -198,9 +178,8 @@
     }
 
     // These are fake gains; in actuality these must be determined individually for each robot
-    public static final int MOTOR_PORT = 8;
-    public static final int ENCODER_A_CHANNEL = 0;
-    public static final int ENCODER_B_CHANNEL = 1;
+    public static final int LEFT_MOTOR_PORT = 8;
+    public static final int RIGHT_MOTOR_PORT = 9;
 
     // Constants tunable through preferences
     public static final PreferenceKeyValue CLIMBER_KP = new PreferenceKeyValue("ClimberKP", 15.0);
@@ -226,21 +205,12 @@
       return CLIMBER_PREFERENCES;
     }
 
-<<<<<<< HEAD
-    public static final double GEAR_RATIO = 1.0d / 32;
+    public static final double GEAR_RATIO = 32.0;
     public static final double CLIMBER_METERS_PER_ENCODER_ROTATION = 2.0 * Math.PI * GEAR_RATIO;
     public static final double RPM_TO_METERS_PER_SEC = CLIMBER_METERS_PER_ENCODER_ROTATION / 60;
     public static final double CLIMBER_HIGH_POSITION = 0.8;
     public static final double CLIMBER_LOW_POSITION = 0.2;
     public static final double CLIMBER_OFFSET_RADS = 0.0;
-=======
-    public static final double GEAR_RATIO = 32.0;
-    public static final double ELEVATOR_METERS_PER_ENCODER_ROTATION = 2.0 * Math.PI / GEAR_RATIO;
-    public static final double RPM_TO_METERS_PER_SEC = ELEVATOR_METERS_PER_ENCODER_ROTATION / 60;
-    public static final double ELEVATOR_HIGH_POSITION = 0.8;
-    public static final double ELEVATOR_LOW_POSITION = 0.2;
-    public static final double ELEVATOR_OFFSET_RADS = 0.0;
->>>>>>> 451a05cc
 
     // Encoder is reset to measure 0 at the bottom, so minimum height is 0.
     public static final double CLIMBER_MIN_HEIGHT_METERS = 0.0;
