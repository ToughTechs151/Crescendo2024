--- conflicted
+++ resolved
@@ -32,8 +32,6 @@
 public class RobotContainer {
   // The robot's subsystems and commands are defined here...
 
-  private BlinkinSubsystem blinkin = new BlinkinSubsystem(new PWM(0));
-
   // First we do things that are in all Robots.
   private PowerDistribution pdp = new PowerDistribution();
   // The driver's controller
@@ -57,6 +55,8 @@
   // The Intake.
   private final IntakeSubsystem robotIntake =
       new IntakeSubsystem(IntakeSubsystem.initializeHardware());
+  // The Blinkin
+  private BlinkinSubsystem blinkin = new BlinkinSubsystem(new PWM(0));
 
   private final SendableChooser<String> autoChooser = new SendableChooser<>();
 
@@ -66,13 +66,10 @@
     // Configure the button bindings
     configureButtonBindings();
 
-<<<<<<< HEAD
     // Setup the Autonomous mode command chooser
     setupAutoChooser();
-=======
+
     blinkin.enable();
-    blinkin.setValue(BlinkinSubsystem.ORANGE);
->>>>>>> ee1f838a
 
     this.robotDrive.setDefaultCommand(this.robotDrive.getDriveCommand(driverController));
   }
