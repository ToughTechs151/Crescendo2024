--- conflicted
+++ resolved
@@ -21,12 +21,8 @@
 import frc.robot.subsystems.ArmSubsystem;
 import frc.robot.subsystems.ClimberSubsystem;
 import frc.robot.subsystems.DriveSubsystem;
-<<<<<<< HEAD
-=======
-import frc.robot.subsystems.ElevatorSubsystem;
 import frc.robot.subsystems.IntakeSubsystem;
 import frc.robot.subsystems.LauncherSubsystem;
->>>>>>> 451a05cc
 
 /**
  * This class is where the bulk of the robot should be declared. Since Command-based is a
@@ -53,15 +49,9 @@
   // The Arm.
   private final ArmSubsystem robotArm = new ArmSubsystem(ArmSubsystem.initializeHardware());
   // The Elevator.
-<<<<<<< HEAD
   private final ClimberSubsystem robotElevator =
       new ClimberSubsystem(ClimberSubsystem.initializeHardware());
   // The drive.
-=======
-  private final ElevatorSubsystem robotElevator =
-      new ElevatorSubsystem(ElevatorSubsystem.initializeHardware());
-  // The Drive.
->>>>>>> 451a05cc
   private final DriveSubsystem robotDrive = new DriveSubsystem();
   // The Launcher.
   private final LauncherSubsystem robotLauncher =
