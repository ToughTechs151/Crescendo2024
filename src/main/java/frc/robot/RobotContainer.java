// Copyright (c) FIRST and other WPILib contributors.
// Open Source Software; you can modify and/or share it under the terms of
// the WPILib BSD license file in the root directory of this project.

package frc.robot;

import edu.wpi.first.wpilibj.DataLogManager;
import edu.wpi.first.wpilibj.GenericHID;
import edu.wpi.first.wpilibj.PWM;
import edu.wpi.first.wpilibj.PowerDistribution;
import edu.wpi.first.wpilibj.XboxController;
import edu.wpi.first.wpilibj.smartdashboard.SendableChooser;
import edu.wpi.first.wpilibj2.command.Command;
import edu.wpi.first.wpilibj2.command.Commands;
import edu.wpi.first.wpilibj2.command.InstantCommand;
import edu.wpi.first.wpilibj2.command.PrintCommand;
import edu.wpi.first.wpilibj2.command.button.CommandXboxController;
import frc.robot.Constants.OIConstants;
import frc.robot.subsystems.ArmSubsystem;
import frc.robot.subsystems.BlinkinSubsystem;
import frc.robot.subsystems.ClimberSubsystem;
import frc.robot.subsystems.DriveSubsystem;
import frc.robot.subsystems.IntakeSubsystem;
import frc.robot.subsystems.LauncherSubsystem;

/**
 * This class is where the bulk of the robot should be declared. Since Command-based is a
 * "declarative" paradigm, very little robot logic should actually be handled in the {@link Robot}
 * periodic methods (other than the scheduler calls). Instead, the structure of the robot (including
 * subsystems, commands, and button mappings) should be declared here.
 */
public class RobotContainer {
  // The robot's subsystems and commands are defined here...

  private BlinkinSubsystem blinkin = new BlinkinSubsystem(new PWM(Constants.BLINKIN_PORT));

  // First we do things that are in all Robots.
  private PowerDistribution pdp = new PowerDistribution();
  // The driver's controller
  private CommandXboxController driverController =
      new CommandXboxController(OIConstants.DRIVER_CONTROLLER_PORT);
  // The operator's controller
  private CommandXboxController operatorController =
      new CommandXboxController(OIConstants.OPERATOR_CONTROLLER_PORT);

  // Now all the subsystems.
  // The Arm.
  private final ArmSubsystem robotArm = new ArmSubsystem(ArmSubsystem.initializeHardware());
  // The Climber.
  private final ClimberSubsystem robotClimber =
      new ClimberSubsystem(ClimberSubsystem.initializeHardware());
  // The Drive.
  private final DriveSubsystem robotDrive = new DriveSubsystem();
  // The Launcher.
  private final LauncherSubsystem robotLauncher =
      new LauncherSubsystem(LauncherSubsystem.initializeHardware());
  // The Intake.
  private final IntakeSubsystem robotIntake =
      new IntakeSubsystem(IntakeSubsystem.initializeHardware());
  // The Blinkin
  private BlinkinSubsystem blinkin = new BlinkinSubsystem(new PWM(0));

  private final SendableChooser<String> autoChooser = new SendableChooser<>();

  /** The container for the robot. Contains subsystems, OI devices, and commands. */
  public RobotContainer() {

    // Configure the button bindings
    configureButtonBindings();

<<<<<<< HEAD
    blinkin.enable();
    blinkin.setValue(BlinkinSubsystem.ORANGE);
=======
    // Setup the Autonomous mode command chooser
    setupAutoChooser();

    blinkin.enable();
>>>>>>> 42d877a5

    this.robotDrive.setDefaultCommand(this.robotDrive.getDriveCommand(driverController));
  }

  /**
   * Use this method to define your button->command mappings. Buttons can be created by
   * instantiating a {@link GenericHID} or one of its subclasses ({@link
   * edu.wpi.first.wpilibj.Joystick} or {@link XboxController}), and then passing it to a {@link
   * edu.wpi.first.wpilibj2.command.button.JoystickButton}.
   */
  private void configureButtonBindings() {
    // Drive at low speed when the right bumper is held, otherwise allow normal speed.
    driverController
        .rightBumper()
        .onTrue(new InstantCommand(this.robotDrive::setCrawlSpeed))
        .onFalse(new InstantCommand(this.robotDrive::setNormalSpeed));

    // Move the arm to the low position when the 'A' button is pressed on the operator's controller.
    operatorController
        .a()
        .onTrue(
            robotArm
                .moveToPosition(Constants.ArmConstants.ARM_FORWARD_POSITION_RADS)
                .andThen(robotArm::disable)
                .withName("Arm: Move to Forward Position"));

    // Move the arm to the high position when the 'B' button is pressed on the operator's
    // controller.
    operatorController
        .b()
        .onTrue(
            robotArm
                .moveToPosition(Constants.ArmConstants.ARM_BACK_POSITION_RADS)
                .andThen(robotArm::disable)
                .withName("Arm: Move to Back Position"));

    // Shift position down a small amount when the POV Down is pressed on the operator's controller.
    operatorController.povDown().onTrue(robotArm.shiftDown());

    // Shift position up a small amount when the POV Down is pressed on the operator's controller.
    operatorController.povUp().onTrue(robotArm.shiftUp());

    // Disable the arm controller when the 'X' button is pressed on the operator's controller.
    // NOTE: This is intended for initial arm testing and should be removed in the final robot
    // to prevent accidental disable resulting in lowering of the arm.
    operatorController.x().onTrue(Commands.runOnce(robotArm::disable));

    // Move the climber to the low position when the 'A' button is pressed.
    driverController
        .a()
        .onTrue(
            robotClimber
                .moveToPosition(Constants.ClimberConstants.CLIMBER_EXTEND_POSITION_METERS)
                .withName("Climber: Lower"));

    // Move the climber to the high position when the 'Y' button is pressed.
    driverController
        .y()
        .onTrue(
            robotClimber
                .moveToPosition(Constants.ClimberConstants.CLIMBER_RETRACT_POSITION_METERS)
                .withName("Climber: Pull Up"));

    // Disable the climber controller when the 'X' button is pressed.
    driverController.x().onTrue(Commands.runOnce(robotClimber::disable));

    // Run the launcher at the defined speed while the right trigger is held.
    // operatorController
    //     .rightTrigger()
    //     .whileTrue(robotLauncher.runLauncher().withName("Launcher: Run Full Speed"));

    // This command runs the launcher at high speed to launch a note into the speaker, then run
    // the intake when the launcher is up to speed.
    operatorController
        .leftTrigger()
        .whileTrue(
            Commands.parallel(
                    robotLauncher.runLauncherSpeaker(),
                    Commands.waitUntil(robotLauncher::launcherAtSetpoint)
                        .andThen(robotIntake.runReverse()))
                .withTimeout(5.0)
                .withName("Intake-Launcher: autoLaunch"));

    // This command runs the launcher at low speed to launch a note into the amp, then run intake
    // when the launcher is up to speed.
    operatorController
        .rightTrigger()
        .whileTrue(
            Commands.parallel(
                    robotLauncher.runLauncherAmp(),
                    Commands.waitUntil(robotLauncher::launcherAtSetpoint)
                        .andThen(robotIntake.runReverse()))
                .withName("Intake-Launcher: autoLaunchAmp"));

    // Run the intake forward when the right bumper is pressed.
    operatorController
        .rightBumper()
        .whileTrue(robotIntake.runForward().withName("Intake: Run Forward"));

    // Run the intake in reverse when the left bumper is pressed.
    operatorController
        .leftBumper()
        .whileTrue(robotIntake.runReverse().withName("Intake: Run Reverse"));

    // Run the intake until a note is loaded and move the arm back when the Y button is pressed and
    // held.
    operatorController
        .y()
        .whileTrue(
            robotIntake
                .loadNote()
                .andThen(robotArm.moveToPosition(Constants.ArmConstants.ARM_BACK_POSITION_RADS))
                .andThen(robotArm::disable)
                .withName("Intake: Load Note"));
  }

  /**
   * Disables all subsystems. This should be called on robot disable to prevent integrator windup in
   * subsystems with PID controllers. It also allows subsystems to setup disabled state so
   * simulation matches RoboRio behavior. Commands are canceled at the Robot level.
   */
  public void disableSubsystems() {
    robotArm.disable();
    robotDrive.disable();
    robotClimber.disable();
    robotIntake.disableIntake();
    robotLauncher.disableLauncher();
    DataLogManager.log("disableSubsystems");
  }

  /** Get the drive command from the drive subsystem. */
  public Command getTeleopDriveCommand() {
    return robotDrive.getDriveCommand(driverController);
  }

  /** Setup the options for the Autonomous mode command chooser. */
  private void setupAutoChooser() {

    autoChooser.setDefaultOption("Nothing", "Nothing");
    autoChooser.addOption("Taxi", "DriveStraight");
    autoChooser.addOption("Launch", "Launch");
    autoChooser.addOption("Launch and Taxi Straight", "LaunchAndTaxiStraight");
    autoChooser.addOption("Launch Right and Taxi", "LaunchRightAndTaxi");
    autoChooser.addOption("Launch Right and Taxi Far", "LaunchAndTaxiFarRight");
    autoChooser.addOption("Launch Left and Taxi", "LaunchLeftAndTaxi");
    autoChooser.addOption("Launch Left and Taxi Far", "LaunchLeftAndTaxiFar");
  }

  /**
   * Use this to pass the autonomous command to the main {@link Robot} class.
   *
   * @return the command to run in autonomous
   */
  public Command getAutonomousCommand() {

    switch (autoChooser.getSelected()) {
      case "DriveStraight":
        // Drive forward slowly until the robot moves 1 meter
        return robotDrive
            .driveDistanceCommand(1.0, 0.1, 0.0)
            .withTimeout(5)
            .withName("Drive Forward 1m");

      case "Launch":
        // Launch a note into the speaker
        return Commands.sequence(
                Commands.race(
                    robotLauncher.runLauncherSpeaker().withTimeout(4.0),
                    (Commands.waitUntil(robotLauncher::launcherAtSetpoint)
                        .andThen(robotIntake.runReverse()))))
            .withName("Launch into speaker");

      case "LaunchAndTaxiStraight":
        // Launch a note then Drive forward slowly until the robot moves a set distance
        return Commands.sequence(
                Commands.race(
                    robotLauncher.runLauncherSpeaker().withTimeout(4.0),
                    (Commands.waitUntil(robotLauncher::launcherAtSetpoint)
                        .andThen(robotIntake.runReverse()))),
                robotDrive.driveDistanceCommand(1.0, 0.1, 0.0))
            .withName("Launch and Drive Forward");

      case "LaunchRightAndTaxi":
        // Start angled right and launch a note then curve left slowly until the robot is straight
        return Commands.sequence(
                Commands.race(
                    robotLauncher.runLauncherSpeaker().withTimeout(4.0),
                    (Commands.waitUntil(robotLauncher::launcherAtSetpoint)
                        .andThen(robotIntake.runReverse()))),
                robotDrive.driveDistanceCommand(0.75, 0.2, 0.11),
                robotDrive.driveDistanceCommand(1.4, 0.1, 0.0))
            .withName("Launch Right and Drive");

      case "LaunchAndTaxiFarRight":
        // Start angled right and launch a note then drive straight to end on right of the field
        return Commands.sequence(
                Commands.race(
                    robotLauncher.runLauncherSpeaker().withTimeout(4.0),
                    (Commands.waitUntil(robotLauncher::launcherAtSetpoint)
                        .andThen(robotIntake.runReverse()))),
                robotDrive.driveDistanceCommand(3.0, 0.15, 0.01))
            .withName("Launch Right and Drive Far");

      case "LaunchLeftAndTaxi":
        // Start angled left and launch a note then curve right slowly until the robot is straight
        return Commands.sequence(
                Commands.race(
                    robotLauncher.runLauncherSpeaker().withTimeout(4.0),
                    (Commands.waitUntil(robotLauncher::launcherAtSetpoint)
                        .andThen(robotIntake.runReverse()))),
                robotDrive.driveDistanceCommand(0.75, 0.2, -0.11),
                robotDrive.driveDistanceCommand(1.4, 0.1, 0.0))
            .withName("Launch Left and Drive");

      case "LaunchLeftAndTaxiFar":
        // Start angled left and launch a note then drive straight to end on Left of the field
        return Commands.sequence(
                Commands.race(
                    robotLauncher.runLauncherSpeaker().withTimeout(4.0),
                    (Commands.waitUntil(robotLauncher::launcherAtSetpoint)
                        .andThen(robotIntake.runReverse()))),
                robotDrive.driveDistanceCommand(3.0, 0.15, -0.01))
            .withName("Launch Left and Drive Far");

      default:
        return new PrintCommand("No Auto Selected");
    }
  }

  /**
   * Use this to get the chooser for the Autonomous mode command.
   *
   * @return a reference to the chooser for the autonomous command
   */
  public SendableChooser<String> getAutoChooser() {
    return autoChooser;
  }

  /**
   * Use this to get the PDP for data logging.
   *
   * @return The PowerDistribution module.
   */
  public PowerDistribution getPdp() {
    return this.pdp;
  }

  /**
   * Use this to get the Blinkin to set the LEDs.
   *
   * @return Blinkin subsystem.
   */
  public BlinkinSubsystem getBlinkin() {
    return this.blinkin;
  }

  /**
   * Use this to get the Arm Subsystem.
   *
   * @return a reference to the arm subsystem
   */
  public ArmSubsystem getArmSubsystem() {
    return robotArm;
  }

  /**
   * Use this to get the Drivetrain Subsystem.
   *
   * @return a reference to the Drivetrain Subsystem
   */
  public DriveSubsystem getDriveSubsystem() {
    return robotDrive;
  }

  /**
   * Use this to get the Climber Subsystem.
   *
   * @return a reference to the Climber Subsystem
   */
  public ClimberSubsystem getClimberSubsystem() {
    return robotClimber;
  }

  /**
   * Use this to get the Intake Subsystem.
   *
   * @return a reference to the Intake Subsystem
   */
  public IntakeSubsystem getIntakeSubsystem() {
    return robotIntake;
  }

  /**
   * Use this to get the Launcher Subsystem.
   *
   * @return a reference to the Launcher Subsystem
   */
  public LauncherSubsystem getLauncherSubsystem() {
    return robotLauncher;
  }
}<|MERGE_RESOLUTION|>--- conflicted
+++ resolved
@@ -68,15 +68,10 @@
     // Configure the button bindings
     configureButtonBindings();
 
-<<<<<<< HEAD
-    blinkin.enable();
-    blinkin.setValue(BlinkinSubsystem.ORANGE);
-=======
     // Setup the Autonomous mode command chooser
     setupAutoChooser();
 
     blinkin.enable();
->>>>>>> 42d877a5
 
     this.robotDrive.setDefaultCommand(this.robotDrive.getDriveCommand(driverController));
   }
